--- conflicted
+++ resolved
@@ -14,12 +14,9 @@
 from sensor_msgs.msg import Joy
 import numpy as np
 from tf2_ros import Buffer, TransformListener
-<<<<<<< HEAD
-=======
 from sensor_msgs.msg import Joy
 from std_msgs.msg import Bool
 from nav_msgs.msg import Path
->>>>>>> d2738bb3
 
 def euler_from_quaternion(quaternion):
     """
@@ -47,48 +44,6 @@
 
 class PurePursuit(Node):
     def __init__(self):
-<<<<<<< HEAD
-        super().__init__('pure_pursuit_node')
-
-        self.declare_parameter('max_lookahead_distance', 1.0)
-        self.declare_parameter('min_lookahead_distance', 1.0)
-        self.declare_parameter('max_velocity', 0.0)
-        self.declare_parameter('min_velocity', 0.0)
-        self.declare_parameter('cmd_vel_topic', "/d")
-        self.declare_parameter('odometry_topic', "/o")
-        self.declare_parameter('csv_path', '')
-        self.declare_parameter('kp', 0.0)
-        self.declare_parameter('kd', 0.0)
-        self.declare_parameter('is_antiClockwise', False)
-        self.k_sigmoid_param = self.declare_parameter('self.k_sigmoid', 8.0)
-
-        self.kp = self.get_parameter('kp').get_parameter_value().double_value
-        self.kd = self.get_parameter('kd').get_parameter_value().double_value
-        self.max_velocity = self.get_parameter('max_velocity').get_parameter_value().double_value
-        self.min_velocity = self.get_parameter('min_velocity').get_parameter_value().double_value
-        self.min_lad = self.get_parameter('min_lookahead_distance').get_parameter_value().double_value
-        self.max_lad = self.get_parameter('max_lookahead_distance').get_parameter_value().double_value
-        self.csv_path = self.get_parameter('csv_path').get_parameter_value().string_value
-        self.cmd_vel_topic = self.get_parameter('cmd_vel_topic').get_parameter_value().string_value
-        self.odom_topic = self.get_parameter('odometry_topic').get_parameter_value().string_value
-        self.is_antiClockwise = self.get_parameter('is_antiClockwise').get_parameter_value().bool_value
-        self.k_sigmoid = self.k_sigmoid_param.get_parameter_value().double_value
-
-        self.odom_sub = self.create_subscription(Odometry, self.odom_topic, self.odom_callback, 10)
-        self.cmd_vel_pub = self.create_publisher(AckermannDriveStamped, self.cmd_vel_topic, 10)
-        self.path_pub = self.create_publisher(Path, '/pp_path', 10)
-        
-        self.tf_buffer = Buffer()
-        self.tf_listener = TransformListener(self.tf_buffer, self)
-        self.timer = self.create_timer(0.005, self.get_pose)  # 50 Hz
-        
-        self.path = self.load_path_from_csv(self.csv_path)
-        if self.is_antiClockwise:
-            self.path.reverse()
-        self.get_logger().info(f"Loaded {len(self.path)} points from {self.csv_path}")
-        self.lookahead_marker_pub = self.create_publisher(Marker, '/lookahead_marker', 10)
-        self.lookahead_circle_pub = self.create_publisher(Marker, '/lookahead_circle', 10)
-=======
         super().__init__("pure_pursuit_node")
 
         self.declare_parameter("max_lookahead_distance", 1.0)
@@ -152,58 +107,17 @@
         self.lookahead_circle_pub = self.create_publisher(Marker, "/lookahead_circle", 10)
         self.csv_path_publisher = self.create_publisher(Path, "/csv_pp_path", 10)
         # self.publish_path(self.csv_race_path)
->>>>>>> d2738bb3
         self.prev_gamma = 0.0
         self.activate_autonomous_vel = False 
         self.lookahead_distance = 0.0
         self.odometry = Odometry()
-<<<<<<< HEAD
-
-=======
-    
->>>>>>> d2738bb3
+    
         self.subscription = self.create_subscription(
             Joy,
             'joy',
             self.joy_callback,
             10
         )
-<<<<<<< HEAD
-    
-    def get_pose(self):
-        try:
-            now = rclpy.time.Time()
-            transform = self.tf_buffer.lookup_transform(
-                'map',      # target_frame
-                'laser',    # source_frame (your base_frame)
-                now,
-                timeout=rclpy.duration.Duration(seconds=0.5)
-            )
-
-            trans = transform.transform.translation
-            rot = transform.transform.rotation
-
-            # Convert quaternion to yaw
-            orientation_list = [rot.x, rot.y, rot.z, rot.w]
-            _, _, yaw = euler_from_quaternion(orientation_list)
-
-            # self.get_logger().info(f"Robot Pose - x: {trans.x:.2f}, y: {trans.y:.2f}, yaw: {yaw:.2f}")
-            x, y = trans.x, trans.y
-            
-            self.publish_lookahead_circle(x, y)
-            self.lookahead_distance = self.get_lad_thresh(self.odometry.twist.twist.linear.x)
-            lookahead_point, closest_point = self.find_lookahead_point(x, y)
-            if lookahead_point is None:
-                self.get_logger().warn("No lookahead point found go ")
-        
-            self.pursuit_the_point(lookahead_point, x, y, yaw, closest_point)
-            self.publish_lookahead_marker(lookahead_point)
-
-        except Exception as e:
-            self.get_logger().warn(f"Transform not available: {e}")
-
-    def joy_callback(self, msg:Joy):
-=======
 
     def publish_path(self, path):
         path_msg = Path()
@@ -256,7 +170,6 @@
             self.kp -= 0.1
             self.get_logger().info(f"kp decreased to {self.kp}")
         
->>>>>>> d2738bb3
         if msg.buttons[4] == 1:
             # self.vel_cmd.drive.speed = self.linear_velocity
             self.activate_autonomous_vel = True
@@ -347,14 +260,6 @@
         #     return
 
         # self.pursuit_the_point(lookahead_point, x, y, yaw, None)
-<<<<<<< HEAD
-
-        # if lookahead_point is None:
-        #     self.get_logger().warn("No lookahead point found")
-        #     return
-
-=======
->>>>>>> d2738bb3
         # self.publish_lookahead_marker(lookahead_point)
 
     def get_lad_thresh(self, v):
@@ -378,15 +283,6 @@
         steering_angle = p_controller + d_controller
         
         ackermann = AckermannDriveStamped()
-<<<<<<< HEAD
-        if self.activate_autonomous_vel:
-            # ackermann.drive.speed = self.find_linear_vel_steering_controlled_rationally(gamma)
-            # ackermann.drive.speed = self.find_linear_vel_steering_controlled_sigmoidally(gamma)
-            ackermann.drive.speed = closest_point[2] / 1.1 # scale down the already caluculated vel from the optimizer
-            # self.get_logger().info(f'gamma: {gamma} vel: {ackermann.drive.speed}')
-        else:
-            ackermann.drive.speed = 0.0
-=======
         if self.activate_autonomous_vel and self.is_active and not self.stop:
             if closest_point[2] > 0.0: # that means the published path has velocity
                 ackermann.drive.speed = closest_point[2] / self.vel_division_factor # the velocity at this instance
@@ -403,7 +299,6 @@
             lookahead_point = self.path[lookahead_index]
         # smoothing the velocity to prevent skidding
         ackermann.drive.speed = self.smooth_vel(self.odometry.twist.twist.linear.x, ackermann.drive.speed)
->>>>>>> d2738bb3
         ackermann.drive.steering_angle = steering_angle
         self.cmd_vel_pub.publish(ackermann)
 
